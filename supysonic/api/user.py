# coding: utf-8

# This file is part of Supysonic.
#
# Supysonic is a Python implementation of the Subsonic server API.
# Copyright (C) 2013-2017  Alban 'spl0k' Féron
#
# This program is free software: you can redistribute it and/or modify
# it under the terms of the GNU Affero General Public License as published by
# the Free Software Foundation, either version 3 of the License, or
# (at your option) any later version.
#
# This program is distributed in the hope that it will be useful,
# but WITHOUT ANY WARRANTY; without even the implied warranty of
# MERCHANTABILITY or FITNESS FOR A PARTICULAR PURPOSE.  See the
# GNU Affero General Public License for more details.
#
# You should have received a copy of the GNU Affero General Public License
# along with this program.  If not, see <http://www.gnu.org/licenses/>.

from flask import request, current_app as app
<<<<<<< HEAD

from ..db import User
from ..managers.user import UserManager
from ..web import store
=======
from pony.orm import db_session

from ..db import User
from ..managers.user import UserManager
>>>>>>> 9de0008d

from . import decode_password

@app.route('/rest/getUser.view', methods = [ 'GET', 'POST' ])
def user_info():
    username = request.values.get('username')
    if username is None:
        return request.error_formatter(10, 'Missing username')

    if username != request.username and not request.user.admin:
        return request.error_formatter(50, 'Admin restricted')

    with db_session:
        user = User.get(name = username)
    if user is None:
        return request.error_formatter(70, 'Unknown user')

    return request.formatter({ 'user': user.as_subsonic_user() })

@app.route('/rest/getUsers.view', methods = [ 'GET', 'POST' ])
def users_info():
    if not request.user.admin:
        return request.error_formatter(50, 'Admin restricted')

    with db_session:
        return request.formatter({ 'users': { 'user': [ u.as_subsonic_user() for u in User.select() ] } })

@app.route('/rest/createUser.view', methods = [ 'GET', 'POST' ])
def user_add():
    if not request.user.admin:
        return request.error_formatter(50, 'Admin restricted')

    username, password, email, admin = map(request.values.get, [ 'username', 'password', 'email', 'adminRole' ])
    if not username or not password or not email:
        return request.error_formatter(10, 'Missing parameter')
    admin = True if admin in (True, 'True', 'true', 1, '1') else False

    password = decode_password(password)
    status = UserManager.add(username, password, email, admin)
    if status == UserManager.NAME_EXISTS:
        return request.error_formatter(0, 'There is already a user with that username')

    return request.formatter({})

@app.route('/rest/deleteUser.view', methods = [ 'GET', 'POST' ])
def user_del():
    if not request.user.admin:
        return request.error_formatter(50, 'Admin restricted')

    username = request.values.get('username')
    if not username:
        return request.error_formatter(10, 'Missing parameter')

    with db_session:
        user = User.get(name = username)
    if user is None:
        return request.error_formatter(70, 'Unknown user')

    status = UserManager.delete(user.id)
    if status != UserManager.SUCCESS:
        return request.error_formatter(0, UserManager.error_str(status))

    return request.formatter({})

@app.route('/rest/changePassword.view', methods = [ 'GET', 'POST' ])
def user_changepass():
    username, password = map(request.values.get, [ 'username', 'password' ])
    if not username or not password:
        return request.error_formatter(10, 'Missing parameter')

    if username != request.username and not request.user.admin:
        return request.error_formatter(50, 'Admin restricted')

    password = decode_password(password)
    status = UserManager.change_password2(username, password)
    if status != UserManager.SUCCESS:
        code = 0
        if status == UserManager.NO_SUCH_USER:
            code = 70
        return request.error_formatter(code, UserManager.error_str(status))

    return request.formatter({})
<|MERGE_RESOLUTION|>--- conflicted
+++ resolved
@@ -19,17 +19,10 @@
 # along with this program.  If not, see <http://www.gnu.org/licenses/>.
 
 from flask import request, current_app as app
-<<<<<<< HEAD
-
-from ..db import User
-from ..managers.user import UserManager
-from ..web import store
-=======
 from pony.orm import db_session
 
 from ..db import User
 from ..managers.user import UserManager
->>>>>>> 9de0008d
 
 from . import decode_password
 
