# coding: utf-8

# This file is part of Supysonic.
#
# Supysonic is a Python implementation of the Subsonic server API.
# Copyright (C) 2013-2017  Alban 'spl0k' Féron
#
# This program is free software: you can redistribute it and/or modify
# it under the terms of the GNU Affero General Public License as published by
# the Free Software Foundation, either version 3 of the License, or
# (at your option) any later version.
#
# This program is distributed in the hope that it will be useful,
# but WITHOUT ANY WARRANTY; without even the implied warranty of
# MERCHANTABILITY or FITNESS FOR A PARTICULAR PURPOSE.  See the
# GNU Affero General Public License for more details.
#
# You should have received a copy of the GNU Affero General Public License
# along with this program.  If not, see <http://www.gnu.org/licenses/>.

import os.path
import uuid

<<<<<<< HEAD
=======
from pony.orm import db_session, select
from pony.orm import ObjectNotFound

>>>>>>> 9de0008d
from ..db import Folder, Artist, Album, Track, StarredFolder, RatingFolder
from ..scanner import Scanner

class FolderManager:
    SUCCESS = 0
    INVALID_ID = 1
    NAME_EXISTS = 2
    INVALID_PATH = 3
    PATH_EXISTS = 4
    NO_SUCH_FOLDER = 5
    SUBPATH_EXISTS = 6

    @staticmethod
    @db_session
    def get(uid):
        if isinstance(uid, basestring):
            try:
                uid = uuid.UUID(uid)
            except:
                return FolderManager.INVALID_ID, None
        elif type(uid) is uuid.UUID:
            pass
        else:
            return FolderManager.INVALID_ID, None

        try:
            folder = Folder[uid]
            return FolderManager.SUCCESS, folder
        except ObjectNotFound:
            return FolderManager.NO_SUCH_FOLDER, None

    @staticmethod
    @db_session
    def add(name, path):
        if Folder.get(name = name, root = True) is not None:
            return FolderManager.NAME_EXISTS

        path = unicode(os.path.abspath(path))
        if not os.path.isdir(path):
            return FolderManager.INVALID_PATH
        if Folder.get(path = path) is not None:
            return FolderManager.PATH_EXISTS
        if any(path.startswith(p) for p in select(f.path for f in Folder)):
            return FolderManager.PATH_EXISTS
        if Folder.exists(lambda f: f.path.startswith(path)):
            return FolderManager.SUBPATH_EXISTS

        folder = Folder(root = True, name = name, path = path)
        return FolderManager.SUCCESS

    @staticmethod
    @db_session
    def delete(uid):
        status, folder = FolderManager.get(uid)
        if status != FolderManager.SUCCESS:
            return status

        if not folder.root:
            return FolderManager.NO_SUCH_FOLDER

        scanner = Scanner()
        for track in Track.select(lambda t: t.root_folder == folder):
            scanner.remove_file(track.path)
        scanner.finish()

        folder.delete()
        return FolderManager.SUCCESS

    @staticmethod
    @db_session
    def delete_by_name(name):
        folder = Folder.get(name = name, root = True)
        if not folder:
            return FolderManager.NO_SUCH_FOLDER
        return FolderManager.delete(folder.id)

    @staticmethod
    def error_str(err):
        if err == FolderManager.SUCCESS:
            return 'No error'
        elif err == FolderManager.INVALID_ID:
            return 'Invalid folder id'
        elif err == FolderManager.NAME_EXISTS:
            return 'There is already a folder with that name. Please pick another one.'
        elif err == FolderManager.INVALID_PATH:
            return "The path doesn't exists or isn't a directory"
        elif err == FolderManager.PATH_EXISTS:
            return 'This path is already registered'
        elif err == FolderManager.NO_SUCH_FOLDER:
            return 'No such folder'
        elif err == FolderManager.SUBPATH_EXISTS:
            return 'This path contains a folder that is already registered'
        return 'Unknown error'
<|MERGE_RESOLUTION|>--- conflicted
+++ resolved
@@ -21,12 +21,9 @@
 import os.path
 import uuid
 
-<<<<<<< HEAD
-=======
 from pony.orm import db_session, select
 from pony.orm import ObjectNotFound
 
->>>>>>> 9de0008d
 from ..db import Folder, Artist, Album, Track, StarredFolder, RatingFolder
 from ..scanner import Scanner
 
