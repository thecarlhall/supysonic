# coding: utf-8

# This file is part of Supysonic.
#
# Supysonic is a Python implementation of the Subsonic server API.
# Copyright (C) 2014-2017  Alban 'spl0k' Féron
#
# This program is free software: you can redistribute it and/or modify
# it under the terms of the GNU Affero General Public License as published by
# the Free Software Foundation, either version 3 of the License, or
# (at your option) any later version.
#
# This program is distributed in the hope that it will be useful,
# but WITHOUT ANY WARRANTY; without even the implied warranty of
# MERCHANTABILITY or FITNESS FOR A PARTICULAR PURPOSE.  See the
# GNU Affero General Public License for more details.
#
# You should have received a copy of the GNU Affero General Public License
# along with this program.  If not, see <http://www.gnu.org/licenses/>.

import logging
import time

from logging.handlers import TimedRotatingFileHandler
<<<<<<< HEAD
=======
from pony.orm import db_session
>>>>>>> 9de0008d
from signal import signal, SIGTERM, SIGINT
from threading import Thread, Condition, Timer
from watchdog.observers import Observer
from watchdog.events import PatternMatchingEventHandler

<<<<<<< HEAD
from . import db
=======
from .db import init_database, release_database, Folder
>>>>>>> 9de0008d
from .scanner import Scanner

OP_SCAN     = 1
OP_REMOVE   = 2
OP_MOVE     = 4
FLAG_CREATE = 8

class SupysonicWatcherEventHandler(PatternMatchingEventHandler):
    def __init__(self, extensions, queue, logger):
        patterns = map(lambda e: "*." + e.lower(), extensions.split()) if extensions else None
        super(SupysonicWatcherEventHandler, self).__init__(patterns = patterns, ignore_directories = True)

        self.__queue = queue
        self.__logger = logger

    def dispatch(self, event):
        try:
            super(SupysonicWatcherEventHandler, self).dispatch(event)
        except Exception, e:
            self.__logger.critical(e)

    def on_created(self, event):
        self.__logger.debug("File created: '%s'", event.src_path)
        self.__queue.put(event.src_path, OP_SCAN | FLAG_CREATE)

    def on_deleted(self, event):
        self.__logger.debug("File deleted: '%s'", event.src_path)
        self.__queue.put(event.src_path, OP_REMOVE)

    def on_modified(self, event):
        self.__logger.debug("File modified: '%s'", event.src_path)
        self.__queue.put(event.src_path, OP_SCAN)

    def on_moved(self, event):
        self.__logger.debug("File moved: '%s' -> '%s'", event.src_path, event.dest_path)
        self.__queue.put(event.dest_path, OP_MOVE, src_path = event.src_path)

class Event(object):
    def __init__(self, path, operation, **kwargs):
        if operation & (OP_SCAN | OP_REMOVE) == (OP_SCAN | OP_REMOVE):
            raise Exception("Flags SCAN and REMOVE both set")

        self.__path = path
        self.__time = time.time()
        self.__op = operation
        self.__src = kwargs.get("src_path")

    def set(self, operation, **kwargs):
        if operation & (OP_SCAN | OP_REMOVE) == (OP_SCAN | OP_REMOVE):
            raise Exception("Flags SCAN and REMOVE both set")

        self.__time = time.time()
        if operation & OP_SCAN:
            self.__op &= ~OP_REMOVE
        if operation & OP_REMOVE:
            self.__op &= ~OP_SCAN
        if operation & FLAG_CREATE:
            self.__op &= ~OP_MOVE
        self.__op |= operation

        src_path = kwargs.get("src_path")
        if src_path:
            self.__src = src_path

    @property
    def path(self):
        return self.__path

    @property
    def time(self):
        return self.__time

    @property
    def operation(self):
        return self.__op

    @property
    def src_path(self):
        return self.__src

class ScannerProcessingQueue(Thread):
    def __init__(self, delay, logger):
        super(ScannerProcessingQueue, self).__init__()

        self.__logger = logger
        self.__timeout = delay
        self.__cond = Condition()
        self.__timer = None
        self.__queue = {}
        self.__running = True

    def run(self):
        try:
            self.__run()
        except Exception, e:
            self.__logger.critical(e)
            raise e

    def __run(self):
        while self.__running:
            time.sleep(0.1)

            with self.__cond:
                self.__cond.wait()

                if not self.__queue:
                    continue

            self.__logger.debug("Instantiating scanner")
            scanner = Scanner()

            item = self.__next_item()
            while item:
                if item.operation & OP_MOVE:
                    self.__logger.info("Moving: '%s' -> '%s'", item.src_path, item.path)
                    scanner.move_file(item.src_path, item.path)
                if item.operation & OP_SCAN:
                    self.__logger.info("Scanning: '%s'", item.path)
                    scanner.scan_file(item.path)
                if item.operation & OP_REMOVE:
                    self.__logger.info("Removing: '%s'", item.path)
                    scanner.remove_file(item.path)
                item = self.__next_item()

            scanner.finish()
            self.__logger.debug("Freeing scanner")
            del scanner

    def stop(self):
        self.__running = False
        with self.__cond:
            self.__cond.notify()

    def put(self, path, operation, **kwargs):
        if not self.__running:
            raise RuntimeError("Trying to put an item in a stopped queue")

        with self.__cond:
            if path in self.__queue:
                event = self.__queue[path]
                event.set(operation, **kwargs)
            else:
                event = Event(path, operation, **kwargs)
                self.__queue[path] = event

            if operation & OP_MOVE and kwargs["src_path"] in self.__queue:
                previous = self.__queue[kwargs["src_path"]]
                event.set(previous.operation, src_path = previous.src_path)
                del self.__queue[kwargs["src_path"]]

            if self.__timer:
                self.__timer.cancel()
            self.__timer = Timer(self.__timeout, self.__wakeup)
            self.__timer.start()

    def __wakeup(self):
        with self.__cond:
            self.__cond.notify()
            self.__timer = None

    def __next_item(self):
        with self.__cond:
            if not self.__queue:
                return None

            next = min(self.__queue.iteritems(), key = lambda i: i[1].time)
            if not self.__running or next[1].time + self.__timeout <= time.time():
                del self.__queue[next[0]]
                return next[1]

            return None

class SupysonicWatcher(object):
    def __init__(self, config):
        self.__config = config
        self.__running = True
        init_database(config.BASE['database_uri'])

    def run(self):
        logger = logging.getLogger(__name__)
        if self.__config.DAEMON['log_file']:
            log_handler = TimedRotatingFileHandler(self.__config.DAEMON['log_file'], when = 'midnight')
        else:
            log_handler = logging.NullHandler()
        log_handler.setFormatter(logging.Formatter("%(asctime)s [%(levelname)s] %(message)s"))
        logger.addHandler(log_handler)
        if self.__config.DAEMON['log_level']:
            mapping = {
                'DEBUG':   logging.DEBUG,
                'INFO':    logging.INFO,
                'WARNING': logging.WARNING,
                'ERROR':   logging.ERROR,
                'CRTICAL': logging.CRITICAL
            }
            logger.setLevel(mapping.get(self.__config.DAEMON['log_level'].upper(), logging.NOTSET))

        with db_session:
            folders = Folder.select(lambda f: f.root)
            shouldrun = folders.exists()
        if not shouldrun:
            logger.info("No folder set. Exiting.")
            release_database()
            return

        queue = ScannerProcessingQueue(self.__config.DAEMON['wait_delay'], logger)
        handler = SupysonicWatcherEventHandler(self.__config.BASE['scanner_extensions'], queue, logger)
        observer = Observer()

        with db_session:
            for folder in folders:
                logger.info("Starting watcher for %s", folder.path)
                observer.schedule(handler, folder.path, recursive = True)

        try:
            signal(SIGTERM, self.__terminate)
            signal(SIGINT, self.__terminate)
        except:
            logger.warning('Unable to set signal handlers')

        queue.start()
        observer.start()
        while self.__running:
            time.sleep(2)

        logger.info("Stopping watcher")
        observer.stop()
        observer.join()
        queue.stop()
        queue.join()
        release_database()

    def stop(self):
        self.__running = False

    def __terminate(self, signum, frame):
        self.stop()
<|MERGE_RESOLUTION|>--- conflicted
+++ resolved
@@ -22,20 +22,13 @@
 import time
 
 from logging.handlers import TimedRotatingFileHandler
-<<<<<<< HEAD
-=======
 from pony.orm import db_session
->>>>>>> 9de0008d
 from signal import signal, SIGTERM, SIGINT
 from threading import Thread, Condition, Timer
 from watchdog.observers import Observer
 from watchdog.events import PatternMatchingEventHandler
 
-<<<<<<< HEAD
-from . import db
-=======
 from .db import init_database, release_database, Folder
->>>>>>> 9de0008d
 from .scanner import Scanner
 
 OP_SCAN     = 1
